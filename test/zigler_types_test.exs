--- conflicted
+++ resolved
@@ -5,20 +5,12 @@
     use Zigler, app: :zigler
 
     ~Z"""
-<<<<<<< HEAD
     /// nif: zeroarity/0
-=======
-    @nif("zeroarity");
->>>>>>> 66a39a60
     fn zeroarity() i64 {
       return 47;
     }
 
-<<<<<<< HEAD
     /// nif: zeroarity2/0
-=======
-    @nif("zeroarity2");
->>>>>>> 66a39a60
     fn zeroarity2(env: beam.env) i64 {
       return 47;
     }
@@ -33,11 +25,7 @@
     use Zigler, app: :zigler
 
     ~Z"""
-<<<<<<< HEAD
     /// nif: compare/2
-=======
-    @nif("compare");
->>>>>>> 66a39a60
     fn compare(left: i64, right: i64) bool {
       return left < right;
     }
@@ -53,11 +41,7 @@
     use Zigler, app: :zigler
 
     ~Z"""
-<<<<<<< HEAD
     /// nif: compare/1
-=======
-    @nif("compare");
->>>>>>> 66a39a60
     fn compare(val: f64) bool {
       return val > 3.14;
     }
@@ -73,11 +57,7 @@
     use Zigler, app: :zigler
 
     ~Z"""
-<<<<<<< HEAD
     /// nif: string_in/1
-=======
-    @nif("string_in");
->>>>>>> 66a39a60
     fn string_in(val: [*c]u8) c_int {
       return val[0];
     }
@@ -93,11 +73,7 @@
     use Zigler, app: :zigler
 
     ~Z"""
-<<<<<<< HEAD
     /// nif: slice_in/1
-=======
-    @nif("slice_in");
->>>>>>> 66a39a60
     fn slice_in(env: ?*e.ErlNifEnv, val: []u8) e.ErlNifTerm {
 
       // build a tuple with the first letter and
@@ -122,11 +98,7 @@
     use Zigler, app: :zigler
 
     ~Z"""
-<<<<<<< HEAD
     /// nif: string_out/1
-=======
-    @nif("string_out");
->>>>>>> 66a39a60
     fn string_out(val: c_int) [*c]u8 {
 
       const source = c"hello";
@@ -152,11 +124,7 @@
     use Zigler, app: :zigler
 
     ~Z"""
-<<<<<<< HEAD
     /// nif: slice_out/1
-=======
-    @nif("slice_out");
->>>>>>> 66a39a60
     fn slice_out(val: c_int) []u8 {
 
       const source = "hello123456789";
@@ -181,11 +149,7 @@
     use Zigler, app: :zigler
 
     ~Z"""
-<<<<<<< HEAD
     /// nif: term_in/1
-=======
-    @nif("term_in");
->>>>>>> 66a39a60
     fn term_in(env: ?*e.ErlNifEnv, msg: e.ErlNifTerm) c_int {
 
       // we can put an arbitrary term in there; in this case
@@ -211,11 +175,7 @@
     use Zigler, app: :zigler
 
     ~Z"""
-<<<<<<< HEAD
     /// nif: pid_in/1
-=======
-    @nif("pid_in");
->>>>>>> 66a39a60
     fn pid_in(env: ?*e.ErlNifEnv, pid: e.ErlNifPid) c_int {
 
       // we can can also send pids directly
