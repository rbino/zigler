--- conflicted
+++ resolved
@@ -5,11 +5,7 @@
     use Zigler, app: :zigler
 
     ~Z"""
-<<<<<<< HEAD
     /// nif: mutate/1
-=======
-    @nif("mutate");
->>>>>>> 66a39a60
     fn mutate(val: []u8) c_int {
       val[0] = 109; // set it to ascii letter 'm'
 
