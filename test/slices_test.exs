defmodule ZiglerTest.SlicesTest do
  use ExUnit.Case, async: true

  defmodule Int64SliceIn do
    use Zigler, app: :zigler

    ~Z"""
<<<<<<< HEAD
    /// nif: sum/1
=======
    @nif("sum");
>>>>>>> 66a39a60
    fn sum(slice: []i64) i64 {
      var total: i64 = 0;
      var index: usize = 0;

      while (index < slice.len) {
        total += slice[index];
        index += 1;
      }

      return total;
    }
    """
  end

  test "we can pass in i64 slice type" do
    assert 6 == Int64SliceIn.sum([1, 2, 3])
    assert 10 == Int64SliceIn.sum([1, 2, 3, 4])
    assert 0 == Int64SliceIn.sum([])
  end

  defmodule Int64SliceOut do
    use Zigler, app: :zigler

    ~Z"""
<<<<<<< HEAD
    /// nif: make/1
=======
    @nif("make");
>>>>>>> 66a39a60
    fn make(length: i64) []i64 {

      // presume that the user has been able to put some slice
      // into memory some other way.

      var binary = e.enif_alloc(@intCast(usize, length) * 8);
      var array = @ptrCast([*]i64, @alignCast(@alignOf(*i64), binary));
      var result = array[0..@intCast(usize, length)];
      var index: i64 = 0;

      while (index < length) {
        result[@intCast(usize, index)] = index;
        index += 1;
      }

      return result;
    }
    """
  end

  test "we can get back an i64 slice type" do
    assert [] == Int64SliceOut.make(0)
    assert [0, 1, 2] == Int64SliceOut.make(3)
    assert [0, 1, 2, 3, 4] == Int64SliceOut.make(5)
  end

  defmodule Float64SliceIn do
    use Zigler, app: :zigler

    ~Z"""
<<<<<<< HEAD
    /// nif: sum/1
=======
    @nif("sum");
>>>>>>> 66a39a60
    fn sum(slice: []f64) f64 {
      var total: f64 = 0;
      var index: usize = 0;

      while (index < slice.len) {
        total += slice[index];
        index += 1;
      }

      return total;
    }
    """
  end

  test "we can pass in float64 array types" do
    assert 6.0 == Float64SliceIn.sum([1.0, 2.0, 3.0])
    assert 10.0 == Float64SliceIn.sum([1.0, 2.0, 3.0, 4.0])
    assert 0.0 == Float64SliceIn.sum([])
  end

  defmodule Float64SliceOut do
    use Zigler, app: :zigler

    ~Z"""
<<<<<<< HEAD
    /// nif: make/1
=======
    @nif("make");
>>>>>>> 66a39a60
    fn make(length: i64) []f64 {

      // presume that the user has been able to put some slice
      // into memory some other way.

      var binary = e.enif_alloc(@intCast(usize, length) * 8);
      var array = @ptrCast([*]f64, @alignCast(@alignOf(*f64), binary));
      var result = array[0..@intCast(usize, length)];
      var index: i64 = 0;
      var value: f64 = 0.0;

      while (index < length) {
        result[@intCast(usize, index)] = value;
        index += 1;
        value += 1.0;
      }

      return result;
    }
    """
  end

  test "we can get back an f64 slice type" do
    assert [] == Float64SliceOut.make(0)
    assert [0.0, 1.0, 2.0] == Float64SliceOut.make(3)
    assert [0.0, 1.0, 2.0, 3.0, 4.0] == Float64SliceOut.make(5)
  end

end<|MERGE_RESOLUTION|>--- conflicted
+++ resolved
@@ -5,11 +5,7 @@
     use Zigler, app: :zigler
 
     ~Z"""
-<<<<<<< HEAD
     /// nif: sum/1
-=======
-    @nif("sum");
->>>>>>> 66a39a60
     fn sum(slice: []i64) i64 {
       var total: i64 = 0;
       var index: usize = 0;
@@ -34,11 +30,7 @@
     use Zigler, app: :zigler
 
     ~Z"""
-<<<<<<< HEAD
     /// nif: make/1
-=======
-    @nif("make");
->>>>>>> 66a39a60
     fn make(length: i64) []i64 {
 
       // presume that the user has been able to put some slice
@@ -69,11 +61,7 @@
     use Zigler, app: :zigler
 
     ~Z"""
-<<<<<<< HEAD
     /// nif: sum/1
-=======
-    @nif("sum");
->>>>>>> 66a39a60
     fn sum(slice: []f64) f64 {
       var total: f64 = 0;
       var index: usize = 0;
@@ -98,11 +86,7 @@
     use Zigler, app: :zigler
 
     ~Z"""
-<<<<<<< HEAD
     /// nif: make/1
-=======
-    @nif("make");
->>>>>>> 66a39a60
     fn make(length: i64) []f64 {
 
       // presume that the user has been able to put some slice
