defmodule Zigler.Zig do

<<<<<<< HEAD
  alias Zigler.Parser

  @type primitives :: :i64 | :u64 | :i8 | :u8 | :f64 | :erl_nif_env
=======
  @moduledoc """
  contains all parts of the Zigler library which is involved in generating zig code.
  """

  alias Zigler.Parser
>>>>>>> 66a39a60

  @nif_adapter File.read!("assets/nif_adapter.zig.eex")
  @nif_adapter_guarded File.read!("assets/nif_adapter.guarded.zig.eex")

<<<<<<< HEAD
  @guarded_types ["i8", "i16", "i32", "i64", "f16", "f32", "f64", "[]u8", "[*c]u8", "[]i64", "[]f64",
  "e.ErlNifPid", "beam.pid", "c_int"]
=======
  @guarded_types [:i8, :i16, :i32, :i64, :f16, :f32, :f64, :string, :cstring,
  :"e.ErlNifPid", :"beam.pid", :c_int]

>>>>>>> 66a39a60
  defp needs_guard?(params) do
    Enum.any?(params, &(&1 in @guarded_types || match?({:slice, _}, &1)))
  end

  @spec nif_adapter({atom, {[atom], atom}}) :: iodata
  def nif_adapter({func, {params, type}}) do
    has_env = match?(["?*e.ErlNifEnv" | _], params) || match?(["beam.env" | _], params)

    adapter = if needs_guard?(params), do: @nif_adapter_guarded, else: @nif_adapter

    EEx.eval_string(adapter,
      func: func,
      params: adjust_params(params),
      type: type_to_string(type),
      has_env: has_env)
  end

  # TODO: dry this up.
  def adjust_params(params) do
<<<<<<< HEAD
    Enum.reject(params, &(&1 in ["?*e.ErlNifEnv" , "beam.env"]))
=======
    params
    |> Enum.reject(&(&1 in [:"?*e.ErlNifEnv" , :"beam.env"]))
    |> Enum.map(&type_to_string/1)
>>>>>>> 66a39a60
  end

  defp type_to_string(:string), do: "[]u8"
  defp type_to_string(:cstring), do: "[*c]u8"
  defp type_to_string({:slice, t}), do: "[]#{t}"
  defp type_to_string(atom), do: Atom.to_string(atom)

  @nif_header File.read!("assets/nif_header.zig")
  @spec nif_header() :: iodata
  def nif_header, do: @nif_header

  @nif_footer File.read!("assets/nif_footer.zig.eex")

  @spec nif_footer(module, list) :: iodata
  def nif_footer(module, list) do
    EEx.eval_string(@nif_footer, nif_module: module, funcs: list)
  end

  @nif_exports File.read!("assets/nif_exports.zig.eex")

  @spec nif_exports(list) :: iodata
  def nif_exports(funcs) do
    EEx.eval_string(@nif_exports, funcs: funcs)
  end

  def getfor("c_int", idx), do: """
    arg#{idx} = try beam.get_c_int(env, argv[#{idx}]);
  """
  def getfor("i64", idx), do: """
    arg#{idx} = try beam.get_i64(env, argv[#{idx}]);
  """
  def getfor("f64", idx), do: """
    arg#{idx} = try beam.get_f64(env, argv[#{idx}]);
  """
  def getfor("[*c]u8", idx), do: """
    arg#{idx} = try beam.get_c_string(env, argv[#{idx}]);
  """
  def getfor("[]u8", idx), do: """
    arg#{idx} = try beam.get_char_slice(env, argv[#{idx}]);
  """
  def getfor("[]i64", idx), do: """
    var head#{idx}: e.ErlNifTerm = undefined;
    var list#{idx} = argv[#{idx}];
    var idx#{idx}: usize = 0;

    const size#{idx} = try beam.get_list_length(env, argv[#{idx}]);

    // but first we have to allocate memory.
    arg#{idx} = try beam.allocator.alloc(i64, size#{idx});
    // free it after we're done with the entire function.
    defer beam.allocator.free(arg#{idx});

    // unmarshall the list using a for loop.
    while (idx#{idx} < size#{idx}){
      head#{idx} = try beam.get_head_and_iter(env, &list#{idx});
      arg#{idx}[idx#{idx}] = try beam.get_i64(env, head#{idx});
      idx#{idx} += 1;
    }
  """
  def getfor("[]f64", idx), do: """
    var head#{idx}: e.ErlNifTerm = undefined;
    var list#{idx} = argv[#{idx}];
    var idx#{idx}: usize = 0;

    const size#{idx} = try beam.get_list_length(env, argv[#{idx}]);

    // but first we have to allocate memory.
    arg#{idx} = try beam.allocator.alloc(f64, size#{idx});
    // free it after we're done with the entire function.
    defer beam.allocator.free(arg#{idx});

    // unmarshall the list using a for loop.
    while (idx#{idx} < size#{idx}){
      head#{idx} = try beam.get_head_and_iter(env, &list#{idx});
      arg#{idx}[idx#{idx}] = try beam.get_f64(env, head#{idx});
      idx#{idx} += 1;
    }
  """
  def getfor("e.ErlNifTerm", idx), do: "arg#{idx} = argv[#{idx}];"
  def getfor("e.ErlNifPid", idx), do: """
    arg#{idx} = try beam.get_pid(env, argv[#{idx}]);
  """

  def makefor("beam.atom"), do: "return result;"
  def makefor("c_int"), do: "return e.enif_make_int(env, result);"
  def makefor("i64"), do: "return e.enif_make_int(env, @intCast(c_int, result));"
  def makefor("f64"), do: "return e.enif_make_double(env, result);"
  def makefor("e.ErlNifTerm"), do: "return result;"
  def makefor("bool"), do: ~S/return if (result) e.enif_make_atom(env, c"true") else e.enif_make_atom(env, c"false");/
<<<<<<< HEAD
=======
  def makefor("void"), do: ~S/return e.enif_make_atom(env, c"nil");/
>>>>>>> 66a39a60
  def makefor("[*c]u8"), do: """
  var result_term: e.ErlNifTerm = undefined;

  var i: usize = 0;
  while (result[i] != 0) { i += 1; }

  var bin: [*]u8 = @ptrCast([*]u8, e.enif_make_new_binary(env, i, &result_term));

  // copy over to the target:
  i = 0;
  while (result[i] != 0) { bin[i] = result[i]; i += 1;}

  return result_term;
  """
  def makefor("[]u8"), do: """
  var result_term: e.ErlNifTerm = undefined;

  var bin: [*]u8 = @ptrCast([*]u8, e.enif_make_new_binary(env, result.len, &result_term));

  for (result) | _chr, i | {
    bin[i] = result[i];
  }

  return result_term;
  """
  def makefor("[]i64"), do: """
  var term_slice = beam.allocator.alloc(e.ErlNifTerm, result.len)
    catch beam.enomem(env);
  defer beam.allocator.free(term_slice);

  for (term_slice) | _term, i | {
    term_slice[i] = e.enif_make_int(env, @intCast(c_int, result[i]));
  }
  var result_term = e.enif_make_list_from_array(env, term_slice.ptr, @intCast(c_uint, result.len));

  // return the term
  return result_term;
  """
  def makefor("[]f64"), do: """
  var term_slice = beam.allocator.alloc(e.ErlNifTerm, result.len)
    catch beam.enomem(env);
  defer beam.allocator.free(term_slice);

  for (term_slice) | _term, i | {
    term_slice[i] = e.enif_make_double(env, result[i]);
  }
  var result_term = e.enif_make_list_from_array(env, term_slice.ptr, @intCast(c_uint, result.len));

  // return the term
  return result_term;
  """

end<|MERGE_RESOLUTION|>--- conflicted
+++ resolved
@@ -1,28 +1,16 @@
 defmodule Zigler.Zig do
 
-<<<<<<< HEAD
-  alias Zigler.Parser
-
-  @type primitives :: :i64 | :u64 | :i8 | :u8 | :f64 | :erl_nif_env
-=======
   @moduledoc """
   contains all parts of the Zigler library which is involved in generating zig code.
   """
 
   alias Zigler.Parser
->>>>>>> 66a39a60
 
   @nif_adapter File.read!("assets/nif_adapter.zig.eex")
   @nif_adapter_guarded File.read!("assets/nif_adapter.guarded.zig.eex")
 
-<<<<<<< HEAD
   @guarded_types ["i8", "i16", "i32", "i64", "f16", "f32", "f64", "[]u8", "[*c]u8", "[]i64", "[]f64",
   "e.ErlNifPid", "beam.pid", "c_int"]
-=======
-  @guarded_types [:i8, :i16, :i32, :i64, :f16, :f32, :f64, :string, :cstring,
-  :"e.ErlNifPid", :"beam.pid", :c_int]
-
->>>>>>> 66a39a60
   defp needs_guard?(params) do
     Enum.any?(params, &(&1 in @guarded_types || match?({:slice, _}, &1)))
   end
@@ -36,25 +24,13 @@
     EEx.eval_string(adapter,
       func: func,
       params: adjust_params(params),
-      type: type_to_string(type),
+      type: type,
       has_env: has_env)
   end
 
-  # TODO: dry this up.
   def adjust_params(params) do
-<<<<<<< HEAD
     Enum.reject(params, &(&1 in ["?*e.ErlNifEnv" , "beam.env"]))
-=======
-    params
-    |> Enum.reject(&(&1 in [:"?*e.ErlNifEnv" , :"beam.env"]))
-    |> Enum.map(&type_to_string/1)
->>>>>>> 66a39a60
   end
-
-  defp type_to_string(:string), do: "[]u8"
-  defp type_to_string(:cstring), do: "[*c]u8"
-  defp type_to_string({:slice, t}), do: "[]#{t}"
-  defp type_to_string(atom), do: Atom.to_string(atom)
 
   @nif_header File.read!("assets/nif_header.zig")
   @spec nif_header() :: iodata
@@ -138,10 +114,7 @@
   def makefor("f64"), do: "return e.enif_make_double(env, result);"
   def makefor("e.ErlNifTerm"), do: "return result;"
   def makefor("bool"), do: ~S/return if (result) e.enif_make_atom(env, c"true") else e.enif_make_atom(env, c"false");/
-<<<<<<< HEAD
-=======
   def makefor("void"), do: ~S/return e.enif_make_atom(env, c"nil");/
->>>>>>> 66a39a60
   def makefor("[*c]u8"), do: """
   var result_term: e.ErlNifTerm = undefined;
 
