--- conflicted
+++ resolved
@@ -2,10 +2,8 @@
   @moduledoc """
   all code responsible for generating zig code lives in this module.
   """
-<<<<<<< HEAD
-=======
-  alias Zigler.Nif.{DirtyCpu, DirtyIO, Synchronous, Test, Threaded}
->>>>>>> 15ccc726
+  
+  alias Zigler.Nif.{DirtyCpu, DirtyIO, Synchronous, Test, Threaded, Yielding}
   alias Zigler.Module
   alias Zigler.Nif.{Synchronous, Test, Threaded, Yielding}
   alias Zigler.Parser.{Nif, Resource}
@@ -90,15 +88,12 @@
     case opts[:concurrency] do
       :threaded ->
         Threaded.zig_adapter(nif)
-<<<<<<< HEAD
       :yielding ->
         Yielding.zig_adapter(nif)
-=======
       :dirty_cpu ->
         DirtyCpu.zig_adapter(nif)
       :dirty_io ->
         DirtyIO.zig_adapter(nif)
->>>>>>> 15ccc726
       nil ->
         Synchronous.zig_adapter(nif)
     end
@@ -181,15 +176,12 @@
     case opts[:concurrency] do
       :threaded ->
         Threaded.nif_table_entries(nif)
-<<<<<<< HEAD
       :yielding ->
         Yielding.nif_table_entries(nif)
-=======
       :dirty_cpu ->
         DirtyCpu.nif_table_entries(nif)
       :dirty_io ->
         DirtyIO.nif_table_entries(nif)
->>>>>>> 15ccc726
       nil ->
         Synchronous.nif_table_entries(nif)
     end
